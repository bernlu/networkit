--- conflicted
+++ resolved
@@ -46,11 +46,7 @@
 
 [build-system]
 requires = [
-<<<<<<< HEAD
-  "cython ~= 0.29.36",
-=======
   "cython ~= 0.29.0",
->>>>>>> f0240bbd
   "setuptools ~= 58.0",
   "wheel"
 ]